document.addEventListener("DOMContentLoaded", function () {
  // Global variables
  let sessionId = getSessionIdFromUrl() || generateSessionId();
  let webSearchEnabled = false;

  // DOM elements
  const toggleChatHistoryBtn = document.getElementById("toggleLogs");
  const toggleConfigBtn = document.getElementById("toggleConfig");
  const personaSelector = document.getElementById("personaslector");
  const configModal = document.getElementById("configModal");
  const closeConfigModalBtn = document.getElementById("closeConfigModal");
  const apiConfigForm = document.getElementById("apiConfigForm");
  const cancelConfigBtn = document.getElementById("cancelConfig");
  const clearConfigBtn = document.getElementById("clearConfig");
  const configStatus = document.getElementById("configStatus");

  // Audio streaming variables
  let audioStreamSocket;
  let audioStreamRecorder;
  let audioStreamStream;
  let isStreaming = false;

  // Audio playback variables
  let audioContext = null;
  let audioChunks = [];
  let playheadTime = 0;
  let isPlaying = false;
  let wavHeaderSet = true;
  const SAMPLE_RATE = 44100;

  const audioStreamBtn = document.getElementById("audioStreamBtn");
  const audioStreamStatus = document.getElementById("audioStreamStatus");
  const streamingStatusLog = document.getElementById("streamingStatusLog");
  const connectionStatus = document.getElementById("connectionStatus");
  const streamingSessionId = document.getElementById("streamingSessionId");
  const chatHistoryList = document.getElementById("chatHistoryList");

  // Initialize session
  initializeSession();

  // Event listeners
  if (toggleChatHistoryBtn) {
    toggleChatHistoryBtn.addEventListener("click", toggleLogs);
  }

  // Conversation history elements
  const toggleConversationBtn = document.getElementById("toggleCnversation");
  const conversationHistoryPopup = document.getElementById("conversationHistoryPopup");
  const closeConversationPopup = document.getElementById("closeConversationPopup");
  const refreshConversationsBtn = document.getElementById("refreshConversations");
  const conversationList = document.getElementById("conversationList");
  const toggleClearHistory = document.getElementById("toggleClear");

  // Web search checkbox handling
  const webSearchBtn = document.getElementById("webSearchBtn");
  const webSearchCheckbox = document.getElementById("webSearchCheckbox");

  if (webSearchBtn && webSearchCheckbox) {
    webSearchBtn.addEventListener("click", () => {
      webSearchCheckbox.checked = !webSearchCheckbox.checked;
      webSearchEnabled = webSearchCheckbox.checked;
      webSearchBtn.classList.toggle("active", webSearchCheckbox.checked);
      updateStreamingStatus(`Web search ${webSearchEnabled ? 'enabled' : 'disabled'}`, "info");
    });

    webSearchCheckbox.addEventListener("change", (event) => {
      webSearchEnabled = event.target.checked;
      webSearchBtn.classList.toggle("active", webSearchEnabled);
    });
  }

  // Function to toggle conversation history popup
  function toggleConversationHistory() {
    if (conversationHistoryPopup.style.display === "none" || conversationHistoryPopup.style.display === "") {
      loadConversationHistory();
      conversationHistoryPopup.style.display = "block";
    } else {
      conversationHistoryPopup.style.display = "none";
    }
  }

  // Function to close conversation history popup
  function closeConversationHistory() {
    conversationHistoryPopup.style.display = "none";
  }

  // Function to load conversation history
  async function loadConversationHistory() {
    try {
      const response = await fetch(`/agent/chat/all`);
      const data = await response.json();
      if (data.success && data.chat_histories.length > 0) {
        displayConversationList(data.chat_histories);
      } else {
        conversationList.innerHTML = '<p class="no-history">No conversations found.</p>';
      }
    } catch (error) {
      console.error("Failed to load conversation history:", error);
      conversationList.innerHTML = '<p class="no-history">Error loading conversations.</p>';
    }
  }

  // Function to display conversation list
  function displayConversationList(conversations) {
    conversationList.innerHTML = ""; // Clear existing list
    
    if (!conversations || conversations.length === 0) {
      conversationList.innerHTML = '<p class="no-history">No conversations found.</p>';
      return;
    }
    
    conversations.forEach(conversation => {
      const listItem = document.createElement("div");
      listItem.className = "conversation-list-item";
      listItem.style.borderBottom = "1px solid #ccc";
      listItem.style.padding = "8px 0";
      listItem.style.cursor = "pointer";

      // First line: message
      const messageDiv = document.createElement("div");
      messageDiv.textContent = conversation.messages && conversation.messages.length > 0 
        ? conversation.messages[0].content 
        : "Empty conversation";

      // Second line: last updated
      const updatedDiv = document.createElement("div");
      updatedDiv.style.fontSize = "12px";
      updatedDiv.style.color = "#666";
      updatedDiv.textContent = conversation.last_updated
        ? new Date(conversation.last_updated).toLocaleString()
        : "N/A";

      // Append both lines
      listItem.appendChild(messageDiv);
      listItem.appendChild(updatedDiv);

      listItem.onclick = () => loadConversationMessages(conversation.session_id);

      conversationList.appendChild(listItem);
    });
  }

  // Function to load messages for a selected conversation
  async function loadConversationMessages(sessionId) {
    window.location.href = `/?session_id=${sessionId}`;
  }

  async function toggleClearHistoryfunction() {
    if (confirm("Are you sure you want to clear all conversation history? This action cannot be undone.")) {
      const session_id = getSessionIdFromUrl();
      try {
        const response = await fetch(`/agent/chat/${session_id}/history`, {
          method: "DELETE",
        });
        const data = await response.json();
        if (data.success) {
          alert("All conversation history cleared.");
          window.location.reload();
        } else {
          alert("Failed to clear conversation history.");
        }
      } catch (error) {
        console.error("Error clearing conversation history:", error);
        alert("An error occurred while clearing conversation history.");
      }
    }
  }

  if (toggleConversationBtn) {
    toggleConversationBtn.addEventListener("click", toggleConversationHistory);
  }

  if (toggleClearHistory) {
    toggleClearHistory.addEventListener("click", toggleClearHistoryfunction);
  }

  if (closeConversationPopup) {
    closeConversationPopup.addEventListener("click", closeConversationHistory);
  }

  if (refreshConversationsBtn) {
    refreshConversationsBtn.addEventListener("click", loadConversationHistory);
  }

  // Initialize streaming mode
  initializeStreamingMode();

  // Initialize configuration modal
  initializeConfigModal();

  // Initialize persona selector
  initializePersonaSelector();

  // Function to perform web search and display results
  async function performWebSearch(query) {
    try {
      console.log("Performing web search for:", query);
      
      const response = await fetch('/api/web-search', {
        method: 'POST',
        headers: {
          'Content-Type': 'application/json',
        },
        body: JSON.stringify({ query: query })
      });

      const data = await response.json();
      
      if (data.success) {
        console.log("Web search results:", data.results);
        displayWebSearchResults(data.results, query);
        return data.results;
      } else {
        console.error("Web search failed:", data.error_message);
        updateStreamingStatus(`Web search failed: ${data.error_message}`, "error");
        return [];
      }
    } catch (error) {
      console.error("Error performing web search:", error);
      updateStreamingStatus("Error performing web search", "error");
      return [];
    }
  }

  // Function to display web search results in the UI
  function displayWebSearchResults(results, query) {
    const streamingStatusLog = document.getElementById("streamingStatusLog");
    if (!streamingStatusLog) return;

    // Remove any existing web search results
    const existingResults = streamingStatusLog.querySelector(".web-search-results");
    if (existingResults) {
      existingResults.remove();
    }

    if (!results || results.length === 0) {
      updateStreamingStatus(`No web search results found for: "${query}"`, "warning");
      return;
    }

    // Create a container for web search results
    const resultsContainer = document.createElement("div");
    resultsContainer.className = "web-search-results";
    resultsContainer.style.marginTop = "10px";
    resultsContainer.style.padding = "10px";
    resultsContainer.style.backgroundColor = "#f8f9fa";
    resultsContainer.style.borderRadius = "8px";
    resultsContainer.style.borderLeft = "4px solid #007bff";

    // Add header
    const header = document.createElement("div");
    header.innerHTML = `<strong>🌐 Web Search Results for: "${query}"</strong>`;
    header.style.marginBottom = "10px";
    header.style.color = "#007bff";
    resultsContainer.appendChild(header);

    // Add each result
    results.forEach((result, index) => {
      const resultDiv = document.createElement("div");
      resultDiv.style.marginBottom = "8px";
      resultDiv.style.padding = "8px";
      resultDiv.style.backgroundColor = "white";
      resultDiv.style.borderRadius = "4px";
      resultDiv.style.border = "1px solid #dee2e6";
      
      resultDiv.innerHTML = `
        <div style="font-weight: bold; color: #495057;">${index + 1}. ${result.title || 'No title'}</div>
        <div style="font-size: 12px; color: #6c757d; margin: 4px 0;">${result.snippet || 'No snippet available'}</div>
        <div style="font-size: 11px; color: #007bff;">
          <a href="${result.url || '#'}" target="_blank" style="color: inherit; text-decoration: none;">
            🔗 ${result.url || 'No URL'}
          </a>
        </div>
      `;
      
      resultsContainer.appendChild(resultDiv);
    });

    // Add to streaming status log
    streamingStatusLog.appendChild(resultsContainer);
    streamingStatusLog.scrollTop = streamingStatusLog.scrollHeight;
  }

  function getSessionIdFromUrl() {
    const urlParams = new URLSearchParams(window.location.search);
    return urlParams.get("session_id");
  }

  function generateSessionId() {
    return (
      "session_" + Math.random().toString(36).substr(2, 9) + "_" + Date.now()
    );
  }

  function updateUrlWithSessionId(sessionId) {
    const url = new URL(window.location);
    url.searchParams.set("session_id", sessionId);
    window.history.replaceState({}, "", url);
    const sessionIdElement = document.getElementById("sessionId");
    if (sessionIdElement) {
      sessionIdElement.textContent = sessionId;
    }
  }

  async function initializeSession() {
    updateUrlWithSessionId(sessionId);
    await loadChatHistory();
  }

  function initializeStreamingMode() {
    const audioStreamBtn = document.getElementById("audioStreamBtn");
    if (audioStreamBtn) {
      audioStreamBtn.addEventListener("click", function () {
        const state = this.getAttribute("data-state");
        if (state === "ready") {
          startAudioStreaming();
        } else if (state === "recording") {
          stopAudioStreaming();
        }
      });
    }

    resetStreamingState();
  }

  async function loadChatHistory() {
    try {
      const response = await fetch(`/agent/chat/${sessionId}/history`);
      const data = await response.json();
      if (data.success) {
        displayChatHistory(data.messages);
      } else {
        const chatHistoryList = document.getElementById("chatHistoryList");
        if (chatHistoryList) {
          chatHistoryList.innerHTML = '<p class="no-history">No previous messages in this session. <br> Start your Conversation</p>';
        }
      }
    } catch (error) {
      console.error("Failed to load chat history:", error);
      const chatHistoryList = document.getElementById("chatHistoryList");
      if (chatHistoryList) {
        chatHistoryList.innerHTML = '<p class="no-history">Error loading chat history.</p>';
      }
    }
  }

  function displayChatHistory(messages, isNewMessage = false) {
    const chatHistoryList = document.getElementById("chatHistoryList");
    if (!chatHistoryList) return;

    // If it's a new message, don't clear the existing content
    if (!isNewMessage) {
      chatHistoryList.innerHTML = "";
    }

    if (!messages || messages.length === 0) {
      if (!isNewMessage) {
        chatHistoryList.innerHTML = '<p class="no-history">No previous messages in this session. <br> Start your Conversation</p>';
      }
      return;
    }

    // Process messages
    messages.forEach((message, index) => {
      // Check if this message already exists to avoid duplicates
      const existingMessage = document.querySelector(`[data-message-id="${message.id || index}"]`);
      if (existingMessage && !isNewMessage) {
        return; // Skip if already exists and we're not adding a new message
      }

      const messageDiv = document.createElement("div");
      messageDiv.className = `chat-message ${message.role} ${isNewMessage ? 'new' : ''}`;
      messageDiv.setAttribute("data-message-id", message.id || index);

      // Parse markdown content if available
      let messageContent = message.content || "";
      try {
        if (typeof marked !== "undefined") {
          messageContent = marked.parse(message.content);
        }
      } catch (error) {
        console.warn("Markdown parsing error:", error);
      }
      
      messageDiv.innerHTML = `
              <div class="message-header">
                <span class="message-role">${message.role === 'user' ? '👤 You' : '🤖 AI Assistant'}</span>
                <small class="message-time">${new Date(
        message.timestamp || Date.now()
      ).toLocaleString()}</small>
              </div>
              <div class="message-content">${messageContent}</div>
            `;

      // If it's a new message, add it to the bottom and scroll to it
      if (isNewMessage) {
        chatHistoryList.appendChild(messageDiv);

        // Apply syntax highlighting if available
        if (typeof hljs !== "undefined") {
          setTimeout(() => {
            messageDiv.querySelectorAll("pre code").forEach((block) => {
              hljs.highlightElement(block);
            });
          }, 100);
        }

        // Scroll to the new message
        setTimeout(() => {
          messageDiv.scrollIntoView({ behavior: "smooth", block: "nearest" });
        }, 100);
      } else {
        chatHistoryList.appendChild(messageDiv);
      }
    });

    // Apply syntax highlighting to all code blocks if available
    if (typeof hljs !== "undefined" && !isNewMessage) {
      setTimeout(() => {
        chatHistoryList.querySelectorAll("pre code").forEach((block) => {
          hljs.highlightElement(block);
        });
      }, 100);
    }

    // Scroll to bottom if it's not a new message (initial load)
    if (!isNewMessage) {
      setTimeout(() => {
        chatHistoryList.scrollTop = chatHistoryList.scrollHeight;
      }, 100);
    }
  }

  function toggleLogs() {
    if (audioStreamStatus) {
      const isVisible = audioStreamStatus.style.display !== "none";
      audioStreamStatus.style.display = isVisible ? "none" : "block";
    }
  }

  // ==================== AUDIO STREAMING FUNCTIONALITY ====================

  async function startAudioStreaming() {
    try {
      // Reset streaming state and UI
      resetStreamingState();

      updateConnectionStatus("connecting", "Connecting...");

      // Clear any previous transcriptions
      clearPreviousTranscriptions();

      // Connect to WebSocket with session ID
<<<<<<< HEAD
      audioStreamSocket = new WebSocket(`wss://three0days-murf-ai-agent.onrender.com/ws/audio-stream?session_id=${sessionId}`);
=======
      audioStreamSocket = new WebSocket(`wss://voice-agent-girdhar.onrender.com/ws/audio-stream?session_id=${sessionId}`);
>>>>>>> aa50323d

      audioStreamSocket.onopen = function (event) {
        updateConnectionStatus("connected", "Connected");
        updateStreamingStatus("Connected to server", "success");

        // Send session ID to establish the session on the backend
        audioStreamSocket.send(JSON.stringify({
          type: "session_id",
          session_id: sessionId,
          web_search: webSearchEnabled
        }));
      };

      audioStreamSocket.onmessage = function (event) {
        try {
          const data = JSON.parse(event.data);

          if (data.type === "audio_stream_ready") {
            updateStreamingStatus(
              `Ready to stream audio with transcription. Session: ${data.session_id}`,
              "info"
            );
            if (streamingSessionId) {
              streamingSessionId.textContent = `Session: ${data.session_id}`;
            }

            // Ensure the frontend session ID matches the backend
            if (data.session_id !== sessionId) {
              sessionId = data.session_id;
              updateUrlWithSessionId(sessionId);
            }

            if (data.transcription_enabled) {
              updateStreamingStatus("🎙️ Real-time transcription enabled", "success");
            }
            startRecordingForStreaming();
          } else if (data.type === "final_transcript") {
            if (data.text && data.text.trim()) {
              // ✅ replace the last partial with the final transcript
              updateUserMessageInHistory(data.text);
            }
          } else if (data.type === "partial_transcript") {
            if (data.text && data.text.trim()) {
              // ✅ still update the same message in place
              updateUserMessageInHistory(data.text);
            }
          } else if (data.type === "llm_streaming_start") {
            // Add AI response placeholder with dots loader
            addAIResponsePlaceholder();
          } else if (data.type === "llm_streaming_chunk") {
            // Display LLM text chunks as they arrive
            updateAIResponse(data.chunk, data.accumulated_length);
          } else if (data.type === "tts_audio_chunk") {
            // Handle audio base64 chunks from TTS
            handleAudioChunk(data);
          } else if (data.type === "llm_streaming_complete") {
            // Finalize AI response
            finalizeAIResponse(data.complete_response);

            // Reload chat history after conversation is complete
            setTimeout(() => {
              loadChatHistory();
            }, 1000);
          } else if (data.type === "transcription_complete") {
            if (data.text && data.text.trim()) {
              updateStreamingStatus(`✅ COMPLETE TRANSCRIPTION: "${data.text}"`, "success");
            } else {
              updateStreamingStatus("⚠️ No speech detected in recording", "warning");
            }
          } else if (data.type === "transcription_error") {
            updateStreamingStatus("❌ Transcription error: " + data.message, "error");
          } else if (data.type === "llm_streaming_error") {
            updateStreamingStatus(`❌ ${data.message}`, "error");
            removeAIResponsePlaceholder();
          } else if (data.type === "tts_streaming_error") {
            updateStreamingStatus(`❌ ${data.message}`, "error");
          } else if (data.type === "web_search_initiated") {
            updateStreamingStatus("🌐 Performing web search...", "info");
          } else if (data.type === "web_search_complete") {
            updateStreamingStatus("✅ Web search completed", "success");
          }
        } catch (error) {
          console.error("Error processing WebSocket message:", error);
        }
      };

      audioStreamSocket.onerror = function (error) {
        console.error("WebSocket error:", error);
        updateConnectionStatus("error", "Connection Error");
        updateStreamingStatus("WebSocket connection error", "error");
      };

      audioStreamSocket.onclose = function (event) {
        updateConnectionStatus("disconnected", "Disconnected");
        updateStreamingStatus("Connection closed", "warning");
        resetStreamingState();
      };
    } catch (error) {
      console.error("Error starting audio streaming:", error);
      updateConnectionStatus("error", "Error");
      updateStreamingStatus(
        "Error starting streaming: " + error.message,
        "error"
      );
    }
  }

  // Add user message to chat history
  function addUserMessageToHistory(text) {
    const message = {
      role: 'user',
      content: text,
      timestamp: Date.now()
    };

    // Check if the message already exists to avoid duplicates
    const existingMessage = document.querySelector(`[data-message-id="user-${Date.now()}"]`);
    if (!existingMessage) {
      displayChatHistory([message], true);
    }
  }

  // Update user message in chat history (for partial transcripts)
  function updateUserMessageInHistory(text) {
    let userMessage = document.querySelector('.chat-message.user:last-child');

    if (!userMessage) {
      addUserMessageToHistory(text);
      return;
    }

    const contentDiv = userMessage.querySelector('.message-content');
    if (contentDiv) {
      contentDiv.textContent = text;
    }

    // Scroll to the message
    setTimeout(() => {
      userMessage.scrollIntoView({ behavior: 'smooth', block: 'nearest' });
    }, 100);
  }

  // Add AI response placeholder with dots loader
  function addAIResponsePlaceholder() {
    const messageDiv = document.createElement("div");
    messageDiv.className = "chat-message assistant";
    messageDiv.setAttribute("data-message-id", "ai-response-placeholder");
    messageDiv.innerHTML = `
              <div class="message-header">
                <span class="message-role">🤖 AI Assistant</span>
                <small class="message-time">${new Date().toLocaleString()}</small>
              </div>
              <div class="message-content">
                <div class="dots-loader">
                  <span></span>
                  <span></span>
                  <span></span>
                </div>
              </div>
            `;

    if (chatHistoryList) {
      chatHistoryList.appendChild(messageDiv);

      // Scroll to the message
      setTimeout(() => {
        messageDiv.scrollIntoView({ behavior: 'smooth', block: 'nearest' });
      }, 100);
    }
  }

  // Update AI response with new content - optimized for smooth streaming
  let aiResponseBuffer = '';
  let aiResponseUpdatePending = false;
  let aiResponseLastScrollTime = 0;

  function updateAIResponse(chunk, accumulatedLength) {
    let aiMessage = document.querySelector('.chat-message.assistant:last-child');

    if (!aiMessage) {
      return;
    }

    const contentDiv = aiMessage.querySelector('.message-content');
    if (!contentDiv) {
      return;
    }

    // Remove dots loader if it exists (only on first chunk)
    const dotsLoader = contentDiv.querySelector('.dots-loader');
    if (dotsLoader) {
      contentDiv.removeChild(dotsLoader);

      // Create a dedicated text container for smooth updates
      const textContainer = document.createElement('span');
      textContainer.className = 'ai-response-text';
      contentDiv.appendChild(textContainer);
    }

    // Add chunk to buffer
    aiResponseBuffer += chunk;

    // Schedule update if not already pending
    if (!aiResponseUpdatePending) {
      aiResponseUpdatePending = true;
      requestAnimationFrame(updateAITextDisplay);
    }

    // Scroll to message with throttling (max once every 200ms)
    const now = Date.now();
    if (now - aiResponseLastScrollTime > 200) {
      aiResponseLastScrollTime = now;
      aiMessage.scrollIntoView({ behavior: 'smooth', block: 'nearest' });
    }
  }

  function updateAITextDisplay() {
    let aiMessage = document.querySelector('.chat-message.assistant:last-child');
    if (!aiMessage) {
      aiResponseUpdatePending = false;
      return;
    }

    const contentDiv = aiMessage.querySelector('.message-content');
    const textContainer = contentDiv?.querySelector('.ai-response-text');

    if (textContainer && aiResponseBuffer.length > 0) {
      // Update text content efficiently
      textContainer.textContent = aiResponseBuffer;

      // Add smooth animation class
      textContainer.classList.add('smooth-update');

      // Remove animation class after animation completes
      setTimeout(() => {
        textContainer.classList.remove('smooth-update');
      }, 200);

      // Clear buffer
      aiResponseBuffer = '';
    }

    aiResponseUpdatePending = false;
  }

  // Finalize AI response with complete content
  function finalizeAIResponse(completeResponse) {
    let aiMessage = document.querySelector('.chat-message.assistant:last-child');

    if (!aiMessage) {
      return;
    }

    const contentDiv = aiMessage.querySelector('.message-content');
    if (contentDiv) {
      // Remove dots loader if it exists
      const dotsLoader = contentDiv.querySelector('.dots-loader');
      if (dotsLoader) {
        contentDiv.removeChild(dotsLoader);
      }

      // Set the complete response
      contentDiv.textContent = completeResponse;

      // Parse as Markdown if available
      try {
        if (typeof marked !== "undefined") {
          const markdownHtml = marked.parse(completeResponse);
          contentDiv.innerHTML = markdownHtml;

          // Apply syntax highlighting if available
          if (typeof hljs !== "undefined") {
            setTimeout(() => {
              contentDiv.querySelectorAll("pre code").forEach((block) => {
                hljs.highlightElement(block);
              });
            }, 100);
          }
        }
      } catch (error) {
        console.warn("Markdown parsing error:", error);
      }
    }

    // Scroll to the message
    setTimeout(() => {
      aiMessage.scrollIntoView({ behavior: 'smooth', block: 'nearest' });
    }, 100);
  }

  // Remove AI response placeholder (in case of error)
  function removeAIResponsePlaceholder() {
    const placeholder = document.querySelector('[data-message-id="ai-response-placeholder"]');
    if (placeholder) {
      placeholder.remove();
    }
  }

  async function startRecordingForStreaming() {
    try {
      audioStreamStream = await navigator.mediaDevices.getUserMedia({
        audio: {
          sampleRate: 16000,  // 16kHz for AssemblyAI
          channelCount: 1,    // Mono
          echoCancellation: true,
          noiseSuppression: true,
          autoGainControl: true
        },
      });

      const audioContext = new (window.AudioContext || window.webkitAudioContext)({
        sampleRate: 16000
      });

      const source = audioContext.createMediaStreamSource(audioStreamStream);
      const processor = audioContext.createScriptProcessor(4096, 1, 1);

      processor.onaudioprocess = function (e) {
        if (audioStreamSocket && audioStreamSocket.readyState === WebSocket.OPEN) {
          const inputData = e.inputBuffer.getChannelData(0);
          const pcmData = new Int16Array(inputData.length);
          for (let i = 0; i < inputData.length; i++) {
            pcmData[i] = Math.max(-32768, Math.min(32767, inputData[i] * 32767));
          }
          audioStreamSocket.send(pcmData.buffer);
        }
      };

      source.connect(processor);
      processor.connect(audioContext.destination);

      // Store references for cleanup
      audioStreamRecorder = {
        stop: () => {
          processor.disconnect();
          source.disconnect();
          audioContext.close();
        }
      };

      isStreaming = true;
      if (audioStreamBtn) {
        audioStreamBtn.innerHTML =
          '<span class="btn-icon"><i class="fa fa-microphone-slash"></i></span>';
        audioStreamBtn.className = "btn danger";
        audioStreamBtn.setAttribute("data-state", "recording");
      }

      updateConnectionStatus("recording", "Recording & Streaming");
      updateStreamingStatus("Recording and streaming audio...", "recording");
      if (
        audioStreamSocket &&
        audioStreamSocket.readyState === WebSocket.OPEN
      ) {
        audioStreamSocket.send("start_streaming");
      }
    } catch (error) {
      console.error("Error starting recording for streaming:", error);
      updateConnectionStatus("error", "Recording Error");
      updateStreamingStatus(
        "Error starting recording: " + error.message,
        "error"
      );
    }
  }

  async function stopAudioStreaming() {
    try {
      isStreaming = false;

      // Stop the audio recording (either MediaRecorder or custom processor)
      if (audioStreamRecorder) {
        if (typeof audioStreamRecorder.stop === 'function') {
          audioStreamRecorder.stop();
        }
        audioStreamRecorder = null;
      }

      // Stop media stream
      if (audioStreamStream) {
        audioStreamStream.getTracks().forEach((track) => track.stop());
        audioStreamStream = null;
      }
      
      if (audioStreamSocket && audioStreamSocket.readyState === WebSocket.OPEN) {
        audioStreamSocket.send("stop_streaming");
        
        // Close WebSocket after a short delay to allow final messages
        setTimeout(() => {
          if (audioStreamSocket) {
            audioStreamSocket.close();
          }
        }, 1000);
      }

      // Update UI
      if (audioStreamBtn) {
        audioStreamBtn.innerHTML =
          '<span class="btn-icon"><i class="fa fa-microphone"></i></span>';
        audioStreamBtn.className = "btn primary";
        audioStreamBtn.setAttribute("data-state", "ready");
      }

      updateConnectionStatus("disconnected", "Disconnected");
      updateStreamingStatus("Audio streaming stopped", "info");
    } catch (error) {
      console.error("Error stopping audio streaming:", error);
      updateStreamingStatus(
        "Error stopping streaming: " + error.message,
        "error"
      );
    }
  }

  function updateConnectionStatus(status, text) {
    if (connectionStatus) {
      connectionStatus.className = `status-badge ${status}`;
      connectionStatus.textContent = text;
    }
  }

  function updateStreamingStatus(message, type) {
    if (streamingStatusLog && audioStreamStatus) {
      const statusEntry = document.createElement("div");
      statusEntry.className = `streaming-status ${type}`;
      statusEntry.innerHTML = `
                <strong>${new Date().toLocaleTimeString()}</strong>: ${message}
              `;

      streamingStatusLog.appendChild(statusEntry);
      streamingStatusLog.scrollTop = streamingStatusLog.scrollHeight;
    }
  }

  function resetStreamingState() {
    // Clear status log
    if (streamingStatusLog) {
      streamingStatusLog.innerHTML = '';
    }
    resetAudioPlayback();
  }

  function clearPreviousTranscriptions() {
    // Clear any temporary messages
    removeAIResponsePlaceholder();
  }

  function handleAudioChunk(audioData) {
    // Play the audio chunk for streaming
    playAudioChunk(audioData.audio_base64);

    // Update UI with basic audio streaming progress
    updateStreamingStatus(
      `Audio chunk received (${audioData.chunk_size} bytes)`,
      "success"
    );
  }

  function initializeAudioContext() {
    try {
      if (!audioContext) {
        audioContext = new (window.AudioContext || window.webkitAudioContext)();
        playheadTime = audioContext.currentTime;
      }
      return true;
    } catch (error) {
      console.error('Failed to initialize audio context:', error);
      return false;
    }
  }

  function base64ToPCMFloat32(base64) {
    try {
      let binary = atob(base64);
      const offset = wavHeaderSet ? 44 : 0; // Skip WAV header if present

      if (wavHeaderSet) {
        wavHeaderSet = false; // Only process header once
      }

      const length = binary.length - offset;
      const buffer = new ArrayBuffer(length);
      const byteArray = new Uint8Array(buffer);

      for (let i = 0; i < byteArray.length; i++) {
        byteArray[i] = binary.charCodeAt(i + offset);
      }

      const view = new DataView(byteArray.buffer);
      const sampleCount = byteArray.length / 2; // 16-bit samples
      const float32Array = new Float32Array(sampleCount);

      for (let i = 0; i < sampleCount; i++) {
        const int16 = view.getInt16(i * 2, true); // Little endian
        float32Array[i] = int16 / 32768; // Convert to float32 range [-1, 1]
      }

      return float32Array;
    } catch (error) {
      console.error('Error converting base64 to PCM:', error);
      return null;
    }
  }

  function chunkPlay() {
    if (audioChunks.length > 0) {
      const chunk = audioChunks.shift();

      if (audioContext.state === "suspended") {
        audioContext.resume();
      }

      try {
        const buffer = audioContext.createBuffer(1, chunk.length, SAMPLE_RATE);
        buffer.copyToChannel(chunk, 0);

        const source = audioContext.createBufferSource();
        source.buffer = buffer;
        source.connect(audioContext.destination);

        const now = audioContext.currentTime;
        if (playheadTime < now) {
          playheadTime = now + 0.05; // Add small delay to prevent audio gaps
        }

        source.start(playheadTime);
        playheadTime += buffer.duration;

        // Continue playing remaining chunks
        if (audioChunks.length > 0) {
          chunkPlay();
        } else {
          isPlaying = false;
        }
      } catch (error) {
        console.error('Error playing audio chunk:', error);
        isPlaying = false;
      }
    }
  }

  function playAudioChunk(base64Audio) {
    try {
      // Initialize audio context if not already done
      if (!initializeAudioContext()) {
        return;
      }

      // Convert base64 to PCM data
      const float32Array = base64ToPCMFloat32(base64Audio);
      if (!float32Array || float32Array.length === 0) {
        return;
      }

      // Add chunk to playback queue
      audioChunks.push(float32Array);

      // Start playback if not already playing
      if (!isPlaying && (playheadTime <= audioContext.currentTime + 0.1 || audioChunks.length >= 2)) {
        isPlaying = true;
        audioContext.resume().then(() => {
          chunkPlay();
        });
      }
    } catch (error) {
      console.error('Error in playAudioChunk:', error);
    }
  }

  function resetAudioPlayback() {
    audioChunks = [];
    isPlaying = false;
    wavHeaderSet = true;

    if (audioContext) {
      playheadTime = audioContext.currentTime;
    }
  }

  // ==================== CONFIGURATION MODAL FUNCTIONALITY ====================

  function initializeConfigModal() {
    // Event listeners for configuration modal
    if (toggleConfigBtn) {
      toggleConfigBtn.addEventListener("click", toggleConfigModal);
    }

    // Event listener for persona selector
    if (personaSelector) {
      personaSelector.addEventListener("change", handlePersonaChange);
    }

    if (closeConfigModalBtn) {
      closeConfigModalBtn.addEventListener("click", closeConfigModal);
    }

    if (cancelConfigBtn) {
      cancelConfigBtn.addEventListener("click", closeConfigModal);
    }

    if (clearConfigBtn) {
      clearConfigBtn.addEventListener("click", clearConfig);
    }

    if (apiConfigForm) {
      apiConfigForm.addEventListener("submit", handleConfigSubmit);
    }

    // Load saved configuration on page load
    loadSavedConfig();
  }

  function toggleConfigModal() {
    if (configModal.style.display === "none" || configModal.style.display === "") {
      configModal.style.display = "flex";
      loadSavedConfig();
    } else {
      configModal.style.display = "none";
    }
  }

  function closeConfigModal() {
    configModal.style.display = "none";
    clearConfigStatus();
  }

  function clearConfigStatus() {
    if (configStatus) {
      configStatus.style.display = "none";
      configStatus.className = "config-status";
      configStatus.textContent = "";
    }
  }

  function showConfigStatus(message, type) {
    if (configStatus) {
      configStatus.textContent = message;
      configStatus.className = `config-status ${type}`;
      configStatus.style.display = "block";

      // Auto-hide success messages after 3 seconds
      if (type === "success") {
        setTimeout(() => {
          clearConfigStatus();
        }, 3000);
      }
    }
  }

  function loadSavedConfig() {
    try {
      const savedConfig = localStorage.getItem('voiceAgentConfig');
      if (savedConfig) {
        const config = JSON.parse(savedConfig);

        // Populate form fields
        document.getElementById('geminiApiKey').value = config.gemini_api_key || '';
        document.getElementById('assemblyaiApiKey').value = config.assemblyai_api_key || '';
        document.getElementById('murfApiKey').value = config.murf_api_key || '';
        document.getElementById('murfVoiceId').value = config.murf_voice_id || 'en-IN-aarav';
        document.getElementById('agentPersona').value = config.agent_persona || '';
        document.getElementById('mongodbUrl').value = config.mongodb_url || 'mongodb://localhost:27017';
      }
    } catch (error) {
      console.error("Error loading saved configuration:", error);
    }
  }

  async function handleConfigSubmit(event) {
    event.preventDefault();

    const formData = new FormData(apiConfigForm);
    const config = {
      gemini_api_key: formData.get('gemini_api_key'),
      assemblyai_api_key: formData.get('assemblyai_api_key'),
      murf_api_key: formData.get('murf_api_key'),
      murf_voice_id: formData.get('murf_voice_id'),
      agent_persona: formData.get('agent_persona'),
      mongodb_url: formData.get('mongodb_url')
    };

    // Validate required fields
    if (!config.gemini_api_key || !config.assemblyai_api_key || !config.murf_api_key) {
      showConfigStatus("Please fill in all required API keys", "error");
      return;
    }

    try {
      // Save to localStorage
      localStorage.setItem('voiceAgentConfig', JSON.stringify(config));

      // Send configuration to server
      sendConfigToServer(config);

      showConfigStatus("Configuration saved successfully!", "success");

      // Close modal after successful save (with delay to show success message)
      setTimeout(() => {
        closeConfigModal();
      }, 1500);

    } catch (error) {
      console.error("Error saving configuration:", error);
      showConfigStatus("Error saving configuration: " + error.message, "error");
    }
  }

  async function sendConfigToServer(config) {
    try {
      const response = await fetch('/api/config', {
        method: 'POST',
        headers: {
          'Content-Type': 'application/json',
        },
        body: JSON.stringify(config)
      });

      if (!response.ok) {
        throw new Error('Failed to send configuration to server');
      }

      const result = await response.json();
      if (!result.success) {
        throw new Error(result.message || 'Server configuration failed');
      }

      console.log("Configuration sent to server successfully");
    } catch (error) {
      console.error("Error sending configuration to server:", error);
      // Don't show error to user since local storage save was successful
    }
  }

  function clearConfig() {
    if (confirm("Are you sure you want to clear all configuration data?")) {
      localStorage.removeItem('voiceAgentConfig');

      // Clear form fields
      document.getElementById('geminiApiKey').value = '';
      document.getElementById('assemblyaiApiKey').value = '';
      document.getElementById('murfApiKey').value = '';
      document.getElementById('murfVoiceId').value = 'en-IN-aarav';
      document.getElementById('agentPersona').value = '';
      document.getElementById('mongodbUrl').value = 'mongodb://localhost:27017';

      showConfigStatus("Configuration cleared successfully", "success");

      // Also clear server configuration
      fetch('/api/config', {
        method: 'DELETE'
      }).catch(error => {
        console.error("Error clearing server configuration:", error);
      });
    }
  }

  // ==================== PERSONA SELECTOR FUNCTIONALITY ====================

  function initializePersonaSelector() {
    // Load saved persona from localStorage
    const savedConfig = localStorage.getItem('voiceAgentConfig');
    if (savedConfig) {
      try {
        const config = JSON.parse(savedConfig);
        if (config.agent_persona) {
          // Map persona to selector value
          const personaValue = mapPersonaToValue(config.agent_persona);
          if (personaSelector && personaValue) {
            personaSelector.value = personaValue;
          }
        }
      } catch (error) {
        console.error("Error loading saved persona:", error);
      }
    }
  }

  function mapPersonaToValue(persona) {
    if (!persona) return "default";

    const personaLower = persona.toLowerCase();
    if (personaLower.includes("pirate")) return "pirate";
    if (personaLower.includes("developer") || personaLower.includes("programmer")) return "developer";
    if (personaLower.includes("cowboy")) return "cowboy";
    if (personaLower.includes("robot")) return "robot";
    return "default";
  }

  function mapValueToPersona(value) {
    switch (value) {
      case "pirate":
        return "a friendly pirate who speaks with nautical terms and pirate slang like 'Arrr', 'matey', 'shiver me timbers', and 'yo ho ho'";
      case "developer":
        return "a skilled software developer who speaks with technical precision and uses programming terminology";
      case "cowboy":
        return "an old west cowboy who speaks with western slang like 'howdy partner', 'yeehaw', 'varmint', and 'rootin' tootin'";
      case "robot":
        return "a logical robot who speaks with technical precision, uses binary references, and says 'beep boop' occasionally";
      default:
        return ""; // Default helpful AI assistant
    }
  }

  async function handlePersonaChange(event) {
    const selectedValue = event.target.value;

    try {
      // Send persona change request to server
      const response = await fetch('/api/persona/switch', {
        method: 'POST',
        headers: {
          'Content-Type': 'application/json',
        },
        body: JSON.stringify({ "persona": selectedValue })
      });

      if (!response.ok) {
        throw new Error('Failed to switch persona');
      }

      const result = await response.json();
      if (!result.success) {
        throw new Error(result.message || 'Server persona switch failed');
      }

      console.log(`Persona changed to: ${selectedValue}`);
    } catch (error) {
      console.error("Error changing persona:", error);
    }
  }
});<|MERGE_RESOLUTION|>--- conflicted
+++ resolved
@@ -451,11 +451,7 @@
       clearPreviousTranscriptions();
 
       // Connect to WebSocket with session ID
-<<<<<<< HEAD
-      audioStreamSocket = new WebSocket(`wss://three0days-murf-ai-agent.onrender.com/ws/audio-stream?session_id=${sessionId}`);
-=======
       audioStreamSocket = new WebSocket(`wss://voice-agent-girdhar.onrender.com/ws/audio-stream?session_id=${sessionId}`);
->>>>>>> aa50323d
 
       audioStreamSocket.onopen = function (event) {
         updateConnectionStatus("connected", "Connected");
