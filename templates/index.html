--- conflicted
+++ resolved
@@ -4,11 +4,7 @@
 <head>
   <meta charset="UTF-8" />
   <meta name="viewport" content="width=device-width, initial-scale=1.0" />
-<<<<<<< HEAD
-  <title>30 Days of Voice Agents | AI Voice Assistant</title>
-=======
   <title>TalkEasy | AI Voice Assistant</title>
->>>>>>> aa50323d
   <link rel="icon" href="/static/favicon.ico" type="image/x-icon">
   <link rel="stylesheet" href="/static/style.css" />
   <!-- Marked.js for Markdown parsing -->
@@ -29,7 +25,7 @@
     </div>
 
     <div class="sidebar-buttons">
-      <button class="btn-toggle" onclick="window.location.href='http://127.0.0.1:8000/'">
+      <button class="btn-toggle" onclick="window.location.href='/'">
         <i class="fas fa-plus"></i>
         <span>
           New Chat
@@ -67,8 +63,6 @@
         <input type="checkbox" id="webSearchCheckbox">
         <i class="fas fa-earth"></i>
       </button>
-<<<<<<< HEAD
-=======
     </div>
 
     <!-- Murf Branding -->
@@ -77,11 +71,9 @@
       <a href="https://murf.ai/api/docs/introduction/overview" target="_blank"><img
           src="https://cdn.prod.website-files.com/66b3765153a8a0c399c70981/67065c15ad03044508747008_favicon-32x32.png"
           alt="MURF.AI"></a>
->>>>>>> aa50323d
     </div>
   </div>
   <!-- Conversation History Popup (hidden by default) -->
-  <div id="conversationHistoryPopup" class="conversation-history-popup">
     <div class="conversation-popup-header">
       <h3>Conversation History </h3>
       <div class="conversation-popup-buttons">
@@ -204,15 +196,9 @@
   <script>
     // Set session ID globally for JavaScript
     window.SESSION_ID = "{{ session_id }}";
-<<<<<<< HEAD
-   
-=======
-
->>>>>>> aa50323d
+
   </script>
   <script src="/static/app.js"></script>
 
 
-</body>
-
-</html>+</body>